--- conflicted
+++ resolved
@@ -782,18 +782,10 @@
     int64_t n,
     std::complex<double> const *A, int64_t lda,
     std::complex<double>       *x, int64_t incx );
-
-#endif
-
 // =============================================================================
 // Level 3 BLAS
 
 // -----------------------------------------------------------------------------
-<<<<<<< HEAD
-=======
-#ifndef BLAS_USE_TEMPLATE_GEMM
-
->>>>>>> 98098193
 /// @ingroup gemm
 void gemm(
     blas::Layout layout,
@@ -841,6 +833,8 @@
     std::complex<double> const *B, int64_t ldb,
     std::complex<double> beta,
     std::complex<double>       *C, int64_t ldc );
+
+#endif
 
 // -----------------------------------------------------------------------------
 /// @ingroup hemm

// Copyright (c) 2017-2021, University of Tennessee. All rights reserved.
// SPDX-License-Identifier: BSD-3-Clause
// This program is free software: you can redistribute it and/or modify it under
// the terms of the BSD 3-Clause license. See the accompanying LICENSE file.

#include <vector>

#include "blas/util.hh"

namespace blas {

#ifndef BLAS_USE_TEMPLATE

// =============================================================================
// Level 1 BLAS

// -----------------------------------------------------------------------------
/// @ingroup asum
float asum(
    int64_t n,
    float const *x, int64_t incx );

/// @ingroup asum
double asum(
    int64_t n,
    double const *x, int64_t incx );

/// @ingroup asum
float asum(
    int64_t n,
    std::complex<float> const *x, int64_t incx );

/// @ingroup asum
double asum(
    int64_t n,
    std::complex<double> const *x, int64_t incx );

// -----------------------------------------------------------------------------
/// @ingroup axpy
void axpy(
    int64_t n,
    float alpha,
    float const *x, int64_t incx,
    float       *y, int64_t incy );

/// @ingroup axpy
void axpy(
    int64_t n,
    double alpha,
    double const *x, int64_t incx,
    double       *y, int64_t incy );

/// @ingroup axpy
void axpy(
    int64_t n,
    std::complex<float> alpha,
    std::complex<float> const *x, int64_t incx,
    std::complex<float>       *y, int64_t incy );

/// @ingroup axpy
void axpy(
    int64_t n,
    std::complex<double> alpha,
    std::complex<double> const *x, int64_t incx,
    std::complex<double>       *y, int64_t incy );

// -----------------------------------------------------------------------------
/// @ingroup copy
void copy(
    int64_t n,
    float const *x, int64_t incx,
    float       *y, int64_t incy );

/// @ingroup copy
void copy(
    int64_t n,
    double const *x, int64_t incx,
    double       *y, int64_t incy );

/// @ingroup copy
void copy(
    int64_t n,
    std::complex<float> const *x, int64_t incx,
    std::complex<float>       *y, int64_t incy );

/// @ingroup copy
void copy(
    int64_t n,
    std::complex<double> const *x, int64_t incx,
    std::complex<double>       *y, int64_t incy );

// -----------------------------------------------------------------------------
/// @ingroup dot
float dot(
    int64_t n,
    float const *x, int64_t incx,
    float const *y, int64_t incy );

/// @ingroup dot
double dot(
    int64_t n,
    double const *x, int64_t incx,
    double const *y, int64_t incy );

/// @ingroup dot
std::complex<float> dot(
    int64_t n,
    std::complex<float> const *x, int64_t incx,
    std::complex<float> const *y, int64_t incy );

/// @ingroup dot
std::complex<double> dot(
    int64_t n,
    std::complex<double> const *x, int64_t incx,
    std::complex<double> const *y, int64_t incy );

// -----------------------------------------------------------------------------
/// @ingroup dotu
float dotu(
    int64_t n,
    float const *x, int64_t incx,
    float const *y, int64_t incy );

/// @ingroup dotu
double dotu(
    int64_t n,
    double const *x, int64_t incx,
    double const *y, int64_t incy );

/// @ingroup dotu
std::complex<float> dotu(
    int64_t n,
    std::complex<float> const *x, int64_t incx,
    std::complex<float> const *y, int64_t incy );

/// @ingroup dotu
std::complex<double> dotu(
    int64_t n,
    std::complex<double> const *x, int64_t incx,
    std::complex<double> const *y, int64_t incy );

// -----------------------------------------------------------------------------
/// @ingroup iamax
int64_t iamax(
    int64_t n,
    float const *x, int64_t incx );

/// @ingroup iamax
int64_t iamax(
    int64_t n,
    double const *x, int64_t incx );

/// @ingroup iamax
int64_t iamax(
    int64_t n,
    std::complex<float> const *x, int64_t incx );

/// @ingroup iamax
int64_t iamax(
    int64_t n,
    std::complex<double> const *x, int64_t incx );

// -----------------------------------------------------------------------------
/// @ingroup nrm2
float nrm2(
    int64_t n,
    float const *x, int64_t incx );

/// @ingroup nrm2
double nrm2(
    int64_t n,
    double const *x, int64_t incx );

/// @ingroup nrm2
float nrm2(
    int64_t n,
    std::complex<float> const *x, int64_t incx );

/// @ingroup nrm2
double nrm2(
    int64_t n,
    std::complex<double> const *x, int64_t incx );

#endif  // BLAS_USE_TEMPLATE

// -----------------------------------------------------------------------------
/// @ingroup rot
void rot(
    int64_t n,
    float *x, int64_t incx,
    float *y, int64_t incy,
    float c,
    float s );

/// @ingroup rot
void rot(
    int64_t n,
    double *x, int64_t incx,
    double *y, int64_t incy,
    double c,
    double s );

/// @ingroup rot
// real cosine, real sine
void rot(
    int64_t n,
    std::complex<float> *x, int64_t incx,
    std::complex<float> *y, int64_t incy,
    float c,
    float s );

/// @ingroup rot
// real cosine, real sine
void rot(
    int64_t n,
    std::complex<double> *x, int64_t incx,
    std::complex<double> *y, int64_t incy,
    double c,
    double s );

// -----------------------------------------------------------------------------
/// @ingroup rotg
void rotg(
    float *a,
    float *b,
    float *c,
    float *s );

/// @ingroup rotg
void rotg(
    double *a,
    double *b,
    double *c,
    double *s );

/// @ingroup rotg
void rotg(
    std::complex<float> *a,
    std::complex<float> *b,  // const in BLAS implementation, oddly
    float *c,
    std::complex<float> *s );

/// @ingroup rotg
void rotg(
    std::complex<double> *a,
    std::complex<double> *b,  // const in BLAS implementation, oddly
    double *c,
    std::complex<double> *s );

// -----------------------------------------------------------------------------
// only real
/// @ingroup rotm
void rotm(
    int64_t n,
    float *x, int64_t incx,
    float *y, int64_t incy,
    float const param[5] );

/// @ingroup rotm
void rotm(
    int64_t n,
    double *x, int64_t incx,
    double *y, int64_t incy,
    double const param[5] );

// -----------------------------------------------------------------------------
// only real
/// @ingroup rotmg
void rotmg(
    float *d1,
    float *d2,
    float *a,
    float  b,
    float  param[5] );

/// @ingroup rotmg
void rotmg(
    double *d1,
    double *d2,
    double *a,
    double  b,
    double  param[5] );

#ifndef BLAS_USE_TEMPLATE

// -----------------------------------------------------------------------------
/// @ingroup scal
void scal(
    int64_t n,
    float alpha,
    float *x, int64_t incx );

/// @ingroup scal
void scal(
    int64_t n,
    double alpha,
    double *x, int64_t incx );

/// @ingroup scal
void scal(
    int64_t n,
    std::complex<float> alpha,
    std::complex<float> *x, int64_t incx );

/// @ingroup scal
void scal(
    int64_t n,
    std::complex<double> alpha,
    std::complex<double> *x, int64_t incx );

// -----------------------------------------------------------------------------
/// @ingroup swap
void swap(
    int64_t n,
    float *x, int64_t incx,
    float *y, int64_t incy );

/// @ingroup swap
void swap(
    int64_t n,
    double *x, int64_t incx,
    double *y, int64_t incy );

/// @ingroup swap
void swap(
    int64_t n,
    std::complex<float> *x, int64_t incx,
    std::complex<float> *y, int64_t incy );

/// @ingroup swap
void swap(
    int64_t n,
    std::complex<double> *x, int64_t incx,
    std::complex<double> *y, int64_t incy );

// =============================================================================
// Level 2 BLAS

// -----------------------------------------------------------------------------
/// @ingroup gemv
void gemv(
    blas::Layout layout,
    blas::Op trans,
    int64_t m, int64_t n,
    float alpha,
    float const *A, int64_t lda,
    float const *x, int64_t incx,
    float beta,
    float       *y, int64_t incy );

/// @ingroup gemv
void gemv(
    blas::Layout layout,
    blas::Op trans,
    int64_t m, int64_t n,
    double alpha,
    double const *A, int64_t lda,
    double const *x, int64_t incx,
    double beta,
    double       *y, int64_t incy );

/// @ingroup gemv
void gemv(
    blas::Layout layout,
    blas::Op trans,
    int64_t m, int64_t n,
    std::complex<float> alpha,
    std::complex<float> const *A, int64_t lda,
    std::complex<float> const *x, int64_t incx,
    std::complex<float> beta,
    std::complex<float>       *y, int64_t incy );

/// @ingroup gemv
void gemv(
    blas::Layout layout,
    blas::Op trans,
    int64_t m, int64_t n,
    std::complex<double> alpha,
    std::complex<double> const *A, int64_t lda,
    std::complex<double> const *x, int64_t incx,
    std::complex<double> beta,
    std::complex<double>       *y, int64_t incy );

// -----------------------------------------------------------------------------
/// @ingroup ger
void ger(
    blas::Layout layout,
    int64_t m, int64_t n,
    float alpha,
    float const *x, int64_t incx,
    float const *y, int64_t incy,
    float       *A, int64_t lda );

/// @ingroup ger
void ger(
    blas::Layout layout,
    int64_t m, int64_t n,
    double alpha,
    double const *x, int64_t incx,
    double const *y, int64_t incy,
    double       *A, int64_t lda );

/// @ingroup ger
void ger(
    blas::Layout layout,
    int64_t m, int64_t n,
    std::complex<float> alpha,
    std::complex<float> const *x, int64_t incx,
    std::complex<float> const *y, int64_t incy,
    std::complex<float>       *A, int64_t lda );

/// @ingroup ger
void ger(
    blas::Layout layout,
    int64_t m, int64_t n,
    std::complex<double> alpha,
    std::complex<double> const *x, int64_t incx,
    std::complex<double> const *y, int64_t incy,
    std::complex<double>       *A, int64_t lda );

// -----------------------------------------------------------------------------
/// @ingroup geru
void geru(
    blas::Layout layout,
    int64_t m, int64_t n,
    float alpha,
    float const *x, int64_t incx,
    float const *y, int64_t incy,
    float       *A, int64_t lda );

/// @ingroup geru
void geru(
    blas::Layout layout,
    int64_t m, int64_t n,
    double alpha,
    double const *x, int64_t incx,
    double const *y, int64_t incy,
    double       *A, int64_t lda );

/// @ingroup geru
void geru(
    blas::Layout layout,
    int64_t m, int64_t n,
    std::complex<float> alpha,
    std::complex<float> const *x, int64_t incx,
    std::complex<float> const *y, int64_t incy,
    std::complex<float>       *A, int64_t lda );

/// @ingroup geru
void geru(
    blas::Layout layout,
    int64_t m, int64_t n,
    std::complex<double> alpha,
    std::complex<double> const *x, int64_t incx,
    std::complex<double> const *y, int64_t incy,
    std::complex<double>       *A, int64_t lda );

// -----------------------------------------------------------------------------
/// @ingroup hemv
void hemv(
    blas::Layout layout,
    blas::Uplo uplo,
    int64_t n,
    float alpha,
    float const *A, int64_t lda,
    float const *x, int64_t incx,
    float beta,
    float       *y, int64_t incy );

/// @ingroup hemv
void hemv(
    blas::Layout layout,
    blas::Uplo uplo,
    int64_t n,
    double alpha,
    double const *A, int64_t lda,
    double const *x, int64_t incx,
    double beta,
    double       *y, int64_t incy );

/// @ingroup hemv
void hemv(
    blas::Layout layout,
    blas::Uplo uplo,
    int64_t n,
    std::complex<float> alpha,
    std::complex<float> const *A, int64_t lda,
    std::complex<float> const *x, int64_t incx,
    std::complex<float> beta,
    std::complex<float>       *y, int64_t incy );

/// @ingroup hemv
void hemv(
    blas::Layout layout,
    blas::Uplo uplo,
    int64_t n,
    std::complex<double> alpha,
    std::complex<double> const *A, int64_t lda,
    std::complex<double> const *x, int64_t incx,
    std::complex<double> beta,
    std::complex<double>       *y, int64_t incy );

// -----------------------------------------------------------------------------
/// @ingroup her
void her(
    blas::Layout layout,
    blas::Uplo uplo,
    int64_t n,
    float alpha,
    float const *x, int64_t incx,
    float       *A, int64_t lda );

/// @ingroup her
void her(
    blas::Layout layout,
    blas::Uplo uplo,
    int64_t n,
    double alpha,
    double const *x, int64_t incx,
    double       *A, int64_t lda );

/// @ingroup her
void her(
    blas::Layout layout,
    blas::Uplo uplo,
    int64_t n,
    float alpha,
    std::complex<float> const *x, int64_t incx,
    std::complex<float>       *A, int64_t lda );

/// @ingroup her
void her(
    blas::Layout layout,
    blas::Uplo uplo,
    int64_t n,
    double alpha,
    std::complex<double> const *x, int64_t incx,
    std::complex<double>       *A, int64_t lda );

// -----------------------------------------------------------------------------
/// @ingroup her2
void her2(
    blas::Layout layout,
    blas::Uplo uplo,
    int64_t n,
    float alpha,
    float const *x, int64_t incx,
    float const *y, int64_t incy,
    float       *A, int64_t lda );

/// @ingroup her2
void her2(
    blas::Layout layout,
    blas::Uplo uplo,
    int64_t n,
    double alpha,
    double const *x, int64_t incx,
    double const *y, int64_t incy,
    double       *A, int64_t lda );

/// @ingroup her2
void her2(
    blas::Layout layout,
    blas::Uplo uplo,
    int64_t n,
    std::complex<float> alpha,
    std::complex<float> const *x, int64_t incx,
    std::complex<float> const *y, int64_t incy,
    std::complex<float>       *A, int64_t lda );

/// @ingroup her2
void her2(
    blas::Layout layout,
    blas::Uplo uplo,
    int64_t n,
    std::complex<double> alpha,
    std::complex<double> const *x, int64_t incx,
    std::complex<double> const *y, int64_t incy,
    std::complex<double>       *A, int64_t lda );

// -----------------------------------------------------------------------------
/// @ingroup symv
void symv(
    blas::Layout layout,
    blas::Uplo uplo,
    int64_t n,
    float alpha,
    float const *A, int64_t lda,
    float const *x, int64_t incx,
    float beta,
    float       *y, int64_t incy );

/// @ingroup symv
void symv(
    blas::Layout layout,
    blas::Uplo uplo,
    int64_t n,
    double alpha,
    double const *A, int64_t lda,
    double const *x, int64_t incx,
    double beta,
    double       *y, int64_t incy );

/// @ingroup symv
void symv(
    blas::Layout layout,
    blas::Uplo uplo,
    int64_t n,
    std::complex<float> alpha,
    std::complex<float> const *A, int64_t lda,
    std::complex<float> const *x, int64_t incx,
    std::complex<float> beta,
    std::complex<float>       *y, int64_t incy );

/// @ingroup symv
void symv(
    blas::Layout layout,
    blas::Uplo uplo,
    int64_t n,
    std::complex<double> alpha,
    std::complex<double> const *A, int64_t lda,
    std::complex<double> const *x, int64_t incx,
    std::complex<double> beta,
    std::complex<double>       *y, int64_t incy );

// -----------------------------------------------------------------------------
// only real; complex in lapack++
/// @ingroup syr
void syr(
    blas::Layout layout,
    blas::Uplo uplo,
    int64_t n,
    float alpha,
    float const *x, int64_t incx,
    float       *A, int64_t lda );

/// @ingroup syr
void syr(
    blas::Layout layout,
    blas::Uplo uplo,
    int64_t n,
    double alpha,
    double const *x, int64_t incx,
    double       *A, int64_t lda );

// -----------------------------------------------------------------------------
/// @ingroup syr2
void syr2(
    blas::Layout layout,
    blas::Uplo uplo,
    int64_t n,
    float alpha,
    float const *x, int64_t incx,
    float const *y, int64_t incy,
    float       *A, int64_t lda );

/// @ingroup syr2
void syr2(
    blas::Layout layout,
    blas::Uplo uplo,
    int64_t n,
    double alpha,
    double const *x, int64_t incx,
    double const *y, int64_t incy,
    double       *A, int64_t lda );

/// @ingroup syr2
void syr2(
    blas::Layout layout,
    blas::Uplo uplo,
    int64_t n,
    std::complex<float> alpha,
    std::complex<float> const *x, int64_t incx,
    std::complex<float> const *y, int64_t incy,
    std::complex<float>       *A, int64_t lda );

/// @ingroup syr2
void syr2(
    blas::Layout layout,
    blas::Uplo uplo,
    int64_t n,
    std::complex<double> alpha,
    std::complex<double> const *x, int64_t incx,
    std::complex<double> const *y, int64_t incy,
    std::complex<double>       *A, int64_t lda );

// -----------------------------------------------------------------------------
/// @ingroup trmv
void trmv(
    blas::Layout layout,
    blas::Uplo uplo,
    blas::Op trans,
    blas::Diag diag,
    int64_t n,
    float const *A, int64_t lda,
    float       *x, int64_t incx );

/// @ingroup trmv
void trmv(
    blas::Layout layout,
    blas::Uplo uplo,
    blas::Op trans,
    blas::Diag diag,
    int64_t n,
    double const *A, int64_t lda,
    double       *x, int64_t incx );

/// @ingroup trmv
void trmv(
    blas::Layout layout,
    blas::Uplo uplo,
    blas::Op trans,
    blas::Diag diag,
    int64_t n,
    std::complex<float> const *A, int64_t lda,
    std::complex<float>       *x, int64_t incx );

/// @ingroup trmv
void trmv(
    blas::Layout layout,
    blas::Uplo uplo,
    blas::Op trans,
    blas::Diag diag,
    int64_t n,
    std::complex<double> const *A, int64_t lda,
    std::complex<double>       *x, int64_t incx );

// -----------------------------------------------------------------------------
/// @ingroup trsv
void trsv(
    blas::Layout layout,
    blas::Uplo uplo,
    blas::Op trans,
    blas::Diag diag,
    int64_t n,
    float const *A, int64_t lda,
    float       *x, int64_t incx );

/// @ingroup trsv
void trsv(
    blas::Layout layout,
    blas::Uplo uplo,
    blas::Op trans,
    blas::Diag diag,
    int64_t n,
    double const *A, int64_t lda,
    double       *x, int64_t incx );

/// @ingroup trsv
void trsv(
    blas::Layout layout,
    blas::Uplo uplo,
    blas::Op trans,
    blas::Diag diag,
    int64_t n,
    std::complex<float> const *A, int64_t lda,
    std::complex<float>       *x, int64_t incx );

/// @ingroup trsv
void trsv(
    blas::Layout layout,
    blas::Uplo uplo,
    blas::Op trans,
    blas::Diag diag,
    int64_t n,
    std::complex<double> const *A, int64_t lda,
    std::complex<double>       *x, int64_t incx );

// =============================================================================
// Level 3 BLAS

// -----------------------------------------------------------------------------
<<<<<<< HEAD
#ifndef BLAS_USE_TEMPLATE

=======
>>>>>>> 9211a3c7
/// @ingroup gemm
void gemm(
    blas::Layout layout,
    blas::Op transA,
    blas::Op transB,
    int64_t m, int64_t n, int64_t k,
    float alpha,
    float const *A, int64_t lda,
    float const *B, int64_t ldb,
    float beta,
    float       *C, int64_t ldc );

/// @ingroup gemm
void gemm(
    blas::Layout layout,
    blas::Op transA,
    blas::Op transB,
    int64_t m, int64_t n, int64_t k,
    double alpha,
    double const *A, int64_t lda,
    double const *B, int64_t ldb,
    double beta,
    double       *C, int64_t ldc );

/// @ingroup gemm
void gemm(
    blas::Layout layout,
    blas::Op transA,
    blas::Op transB,
    int64_t m, int64_t n, int64_t k,
    std::complex<float> alpha,
    std::complex<float> const *A, int64_t lda,
    std::complex<float> const *B, int64_t ldb,
    std::complex<float> beta,
    std::complex<float>       *C, int64_t ldc );

/// @ingroup gemm
void gemm(
    blas::Layout layout,
    blas::Op transA,
    blas::Op transB,
    int64_t m, int64_t n, int64_t k,
    std::complex<double> alpha,
    std::complex<double> const *A, int64_t lda,
    std::complex<double> const *B, int64_t ldb,
    std::complex<double> beta,
    std::complex<double>       *C, int64_t ldc );

<<<<<<< HEAD
=======
#endif  // BLAS_USE_TEMPLATE

>>>>>>> 9211a3c7
// -----------------------------------------------------------------------------
/// @ingroup hemm
void hemm(
    blas::Layout layout,
    blas::Side side,
    blas::Uplo uplo,
    int64_t m, int64_t n,
    float alpha,
    float const *A, int64_t lda,
    float const *B, int64_t ldb,
    float beta,
    float       *C, int64_t ldc );

/// @ingroup hemm
void hemm(
    blas::Layout layout,
    blas::Side side,
    blas::Uplo uplo,
    int64_t m, int64_t n,
    double alpha,
    double const *A, int64_t lda,
    double const *B, int64_t ldb,
    double beta,
    double       *C, int64_t ldc );

/// @ingroup hemm
void hemm(
    blas::Layout layout,
    blas::Side side,
    blas::Uplo uplo,
    int64_t m, int64_t n,
    std::complex<float> alpha,
    std::complex<float> const *A, int64_t lda,
    std::complex<float> const *B, int64_t ldb,
    std::complex<float> beta,
    std::complex<float>       *C, int64_t ldc );

/// @ingroup hemm
void hemm(
    blas::Layout layout,
    blas::Side side,
    blas::Uplo uplo,
    int64_t m, int64_t n,
    std::complex<double> alpha,
    std::complex<double> const *A, int64_t lda,
    std::complex<double> const *B, int64_t ldb,
    std::complex<double> beta,
    std::complex<double>       *C, int64_t ldc );

// -----------------------------------------------------------------------------
/// @ingroup her2k
void her2k(
    blas::Layout layout,
    blas::Uplo uplo,
    blas::Op trans,
    int64_t n, int64_t k,
    float alpha,
    float const *A, int64_t lda,
    float const *B, int64_t ldb,
    float beta,
    float       *C, int64_t ldc );

/// @ingroup her2k
void her2k(
    blas::Layout layout,
    blas::Uplo uplo,
    blas::Op trans,
    int64_t n, int64_t k,
    double alpha,
    double const *A, int64_t lda,
    double const *B, int64_t ldb,
    double beta,
    double       *C, int64_t ldc );

/// @ingroup her2k
void her2k(
    blas::Layout layout,
    blas::Uplo uplo,
    blas::Op trans,
    int64_t n, int64_t k,
    std::complex<float> alpha,  // note: complex
    std::complex<float> const *A, int64_t lda,
    std::complex<float> const *B, int64_t ldb,
    float beta,   // note: real
    std::complex<float>       *C, int64_t ldc );

/// @ingroup her2k
void her2k(
    blas::Layout layout,
    blas::Uplo uplo,
    blas::Op trans,
    int64_t n, int64_t k,
    std::complex<double> alpha,  // note: complex
    std::complex<double> const *A, int64_t lda,
    std::complex<double> const *B, int64_t ldb,
    double beta,  // note: real
    std::complex<double>       *C, int64_t ldc );

// -----------------------------------------------------------------------------
/// @ingroup herk
void herk(
    blas::Layout layout,
    blas::Uplo uplo,
    blas::Op trans,
    int64_t n, int64_t k,
    float alpha,
    float const *A, int64_t lda,
    float beta,
    float       *C, int64_t ldc );

/// @ingroup herk
void herk(
    blas::Layout layout,
    blas::Uplo uplo,
    blas::Op trans,
    int64_t n, int64_t k,
    double alpha,
    double const *A, int64_t lda,
    double beta,
    double       *C, int64_t ldc );

/// @ingroup herk
void herk(
    blas::Layout layout,
    blas::Uplo uplo,
    blas::Op trans,
    int64_t n, int64_t k,
    float alpha,  // note: real
    std::complex<float> const *A, int64_t lda,
    float beta,   // note: real
    std::complex<float>       *C, int64_t ldc );

/// @ingroup herk
void herk(
    blas::Layout layout,
    blas::Uplo uplo,
    blas::Op trans,
    int64_t n, int64_t k,
    double alpha,
    std::complex<double> const *A, int64_t lda,
    double beta,
    std::complex<double>       *C, int64_t ldc );

// -----------------------------------------------------------------------------
/// @ingroup symm
void symm(
    blas::Layout layout,
    blas::Side side,
    blas::Uplo uplo,
    int64_t m, int64_t n,
    float alpha,
    float const *A, int64_t lda,
    float const *B, int64_t ldb,
    float beta,
    float       *C, int64_t ldc );

/// @ingroup symm
void symm(
    blas::Layout layout,
    blas::Side side,
    blas::Uplo uplo,
    int64_t m, int64_t n,
    double alpha,
    double const *A, int64_t lda,
    double const *B, int64_t ldb,
    double beta,
    double       *C, int64_t ldc );

/// @ingroup symm
void symm(
    blas::Layout layout,
    blas::Side side,
    blas::Uplo uplo,
    int64_t m, int64_t n,
    std::complex<float> alpha,
    std::complex<float> const *A, int64_t lda,
    std::complex<float> const *B, int64_t ldb,
    std::complex<float> beta,
    std::complex<float>       *C, int64_t ldc );

/// @ingroup symm
void symm(
    blas::Layout layout,
    blas::Side side,
    blas::Uplo uplo,
    int64_t m, int64_t n,
    std::complex<double> alpha,
    std::complex<double> const *A, int64_t lda,
    std::complex<double> const *B, int64_t ldb,
    std::complex<double> beta,
    std::complex<double>       *C, int64_t ldc );

// -----------------------------------------------------------------------------
/// @ingroup syr2k
void syr2k(
    blas::Layout layout,
    blas::Uplo uplo,
    blas::Op trans,
    int64_t n, int64_t k,
    float alpha,
    float const *A, int64_t lda,
    float const *B, int64_t ldb,
    float beta,
    float       *C, int64_t ldc );

/// @ingroup syr2k
void syr2k(
    blas::Layout layout,
    blas::Uplo uplo,
    blas::Op trans,
    int64_t n, int64_t k,
    double alpha,
    double const *A, int64_t lda,
    double const *B, int64_t ldb,
    double beta,
    double       *C, int64_t ldc );

/// @ingroup syr2k
void syr2k(
    blas::Layout layout,
    blas::Uplo uplo,
    blas::Op trans,
    int64_t n, int64_t k,
    std::complex<float> alpha,
    std::complex<float> const *A, int64_t lda,
    std::complex<float> const *B, int64_t ldb,
    std::complex<float> beta,
    std::complex<float>       *C, int64_t ldc );

/// @ingroup syr2k
void syr2k(
    blas::Layout layout,
    blas::Uplo uplo,
    blas::Op trans,
    int64_t n, int64_t k,
    std::complex<double> alpha,
    std::complex<double> const *A, int64_t lda,
    std::complex<double> const *B, int64_t ldb,
    std::complex<double> beta,
    std::complex<double>       *C, int64_t ldc );

// -----------------------------------------------------------------------------
/// @ingroup syrk
void syrk(
    blas::Layout layout,
    blas::Uplo uplo,
    blas::Op trans,
    int64_t n, int64_t k,
    float alpha,
    float const *A, int64_t lda,
    float beta,
    float       *C, int64_t ldc );

/// @ingroup syrk
void syrk(
    blas::Layout layout,
    blas::Uplo uplo,
    blas::Op trans,
    int64_t n, int64_t k,
    double alpha,
    double const *A, int64_t lda,
    double beta,
    double       *C, int64_t ldc );

/// @ingroup syrk
void syrk(
    blas::Layout layout,
    blas::Uplo uplo,
    blas::Op trans,
    int64_t n, int64_t k,
    std::complex<float> alpha,
    std::complex<float> const *A, int64_t lda,
    std::complex<float> beta,
    std::complex<float>       *C, int64_t ldc );

/// @ingroup syrk
void syrk(
    blas::Layout layout,
    blas::Uplo uplo,
    blas::Op trans,
    int64_t n, int64_t k,
    std::complex<double> alpha,
    std::complex<double> const *A, int64_t lda,
    std::complex<double> beta,
    std::complex<double>       *C, int64_t ldc );

// -----------------------------------------------------------------------------
/// @ingroup trmm
void trmm(
    blas::Layout layout,
    blas::Side side,
    blas::Uplo uplo,
    blas::Op trans,
    blas::Diag diag,
    int64_t m,
    int64_t n,
    float alpha,
    float const *A, int64_t lda,
    float       *B, int64_t ldb );

/// @ingroup trmm
void trmm(
    blas::Layout layout,
    blas::Side side,
    blas::Uplo uplo,
    blas::Op trans,
    blas::Diag diag,
    int64_t m,
    int64_t n,
    double alpha,
    double const *A, int64_t lda,
    double       *B, int64_t ldb );

/// @ingroup trmm
void trmm(
    blas::Layout layout,
    blas::Side side,
    blas::Uplo uplo,
    blas::Op trans,
    blas::Diag diag,
    int64_t m,
    int64_t n,
    std::complex<float> alpha,
    std::complex<float> const *A, int64_t lda,
    std::complex<float>       *B, int64_t ldb );

/// @ingroup trmm
void trmm(
    blas::Layout layout,
    blas::Side side,
    blas::Uplo uplo,
    blas::Op trans,
    blas::Diag diag,
    int64_t m,
    int64_t n,
    std::complex<double> alpha,
    std::complex<double> const *A, int64_t lda,
    std::complex<double>       *B, int64_t ldb );

// -----------------------------------------------------------------------------
/// @ingroup trsm
void trsm(
    blas::Layout layout,
    blas::Side side,
    blas::Uplo uplo,
    blas::Op trans,
    blas::Diag diag,
    int64_t m,
    int64_t n,
    float alpha,
    float const *A, int64_t lda,
    float       *B, int64_t ldb );

/// @ingroup trsm
void trsm(
    blas::Layout layout,
    blas::Side side,
    blas::Uplo uplo,
    blas::Op trans,
    blas::Diag diag,
    int64_t m,
    int64_t n,
    double alpha,
    double const *A, int64_t lda,
    double       *B, int64_t ldb );

/// @ingroup trsm
void trsm(
    blas::Layout layout,
    blas::Side side,
    blas::Uplo uplo,
    blas::Op trans,
    blas::Diag diag,
    int64_t m,
    int64_t n,
    std::complex<float> alpha,
    std::complex<float> const *A, int64_t lda,
    std::complex<float>       *B, int64_t ldb );

/// @ingroup trsm
void trsm(
    blas::Layout layout,
    blas::Side side,
    blas::Uplo uplo,
    blas::Op trans,
    blas::Diag diag,
    int64_t m,
    int64_t n,
    std::complex<double> alpha,
    std::complex<double> const *A, int64_t lda,
    std::complex<double>       *B, int64_t ldb );

#endif  // BLAS_USE_TEMPLATE

// =============================================================================
//                     Batch BLAS APIs ( host )
// =============================================================================
namespace batch {

// -----------------------------------------------------------------------------
// batch gemm
void gemm(
    blas::Layout                layout,
    std::vector<blas::Op> const &transA,
    std::vector<blas::Op> const &transB,
    std::vector<int64_t>  const &m,
    std::vector<int64_t>  const &n,
    std::vector<int64_t>  const &k,
    std::vector<float >   const &alpha,
    std::vector<float*>   const &Aarray, std::vector<int64_t> const &ldda,
    std::vector<float*>   const &Barray, std::vector<int64_t> const &lddb,
    std::vector<float >   const &beta,
    std::vector<float*>   const &Carray, std::vector<int64_t> const &lddc,
    const size_t batch,                  std::vector<int64_t>       &info );

void gemm(
    blas::Layout                layout,
    std::vector<blas::Op> const &transA,
    std::vector<blas::Op> const &transB,
    std::vector<int64_t>  const &m,
    std::vector<int64_t>  const &n,
    std::vector<int64_t>  const &k,
    std::vector<double >  const &alpha,
    std::vector<double*>  const &Aarray, std::vector<int64_t>  const &ldda,
    std::vector<double*>  const &Barray, std::vector<int64_t>  const &lddb,
    std::vector<double >  const &beta,
    std::vector<double*>  const &Carray, std::vector<int64_t> const &lddc,
    const size_t batch,                  std::vector<int64_t>       &info );

void gemm(
    blas::Layout                layout,
    std::vector<blas::Op> const &transA,
    std::vector<blas::Op> const &transB,
    std::vector<int64_t>  const &m,
    std::vector<int64_t>  const &n,
    std::vector<int64_t>  const &k,
    std::vector< std::complex<float>  >   const &alpha,
    std::vector< std::complex<float>* >   const &Aarray, std::vector<int64_t> const &ldda,
    std::vector< std::complex<float>* >   const &Barray, std::vector<int64_t> const &lddb,
    std::vector< std::complex<float>  >   const &beta,
    std::vector< std::complex<float>* >   const &Carray, std::vector<int64_t> const &lddc,
    const size_t batch,                                  std::vector<int64_t>  &info );

void gemm(
    blas::Layout                layout,
    std::vector<blas::Op> const &transA,
    std::vector<blas::Op> const &transB,
    std::vector<int64_t>  const &m,
    std::vector<int64_t>  const &n,
    std::vector<int64_t>  const &k,
    std::vector< std::complex<double>  >   const &alpha,
    std::vector< std::complex<double>* >   const &Aarray, std::vector<int64_t> const &ldda,
    std::vector< std::complex<double>* >   const &Barray, std::vector<int64_t> const &lddb,
    std::vector< std::complex<double>  >   const &beta,
    std::vector< std::complex<double>* >   const &Carray, std::vector<int64_t> const &lddc,
    const size_t batch,                                   std::vector<int64_t>       &info );

// -----------------------------------------------------------------------------
// batch trsm
void trsm(
    blas::Layout                   layout,
    std::vector<blas::Side> const &side,
    std::vector<blas::Uplo> const &uplo,
    std::vector<blas::Op>   const &trans,
    std::vector<blas::Diag> const &diag,
    std::vector<int64_t>    const &m,
    std::vector<int64_t>    const &n,
    std::vector<float >     const &alpha,
    std::vector<float*>     const &Aarray, std::vector<int64_t> const &ldda,
    std::vector<float*>     const &Barray, std::vector<int64_t> const &lddb,
    const size_t batch,                    std::vector<int64_t>       &info );

void trsm(
    blas::Layout                   layout,
    std::vector<blas::Side> const &side,
    std::vector<blas::Uplo> const &uplo,
    std::vector<blas::Op>   const &trans,
    std::vector<blas::Diag> const &diag,
    std::vector<int64_t>    const &m,
    std::vector<int64_t>    const &n,
    std::vector<double >     const &alpha,
    std::vector<double*>     const &Aarray, std::vector<int64_t> const &ldda,
    std::vector<double*>     const &Barray, std::vector<int64_t> const &lddb,
    const size_t batch,                     std::vector<int64_t>       &info );

void trsm(
    blas::Layout                   layout,
    std::vector<blas::Side> const &side,
    std::vector<blas::Uplo> const &uplo,
    std::vector<blas::Op>   const &trans,
    std::vector<blas::Diag> const &diag,
    std::vector<int64_t>    const &m,
    std::vector<int64_t>    const &n,
    std::vector<std::complex<float> >     const &alpha,
    std::vector<std::complex<float>*>     const &Aarray, std::vector<int64_t> const &ldda,
    std::vector<std::complex<float>*>     const &Barray, std::vector<int64_t> const &lddb,
    const size_t batch,                     std::vector<int64_t>       &info );

void trsm(
    blas::Layout                   layout,
    std::vector<blas::Side> const &side,
    std::vector<blas::Uplo> const &uplo,
    std::vector<blas::Op>   const &trans,
    std::vector<blas::Diag> const &diag,
    std::vector<int64_t>    const &m,
    std::vector<int64_t>    const &n,
    std::vector<std::complex<double> >     const &alpha,
    std::vector<std::complex<double>*>     const &Aarray, std::vector<int64_t> const &ldda,
    std::vector<std::complex<double>*>     const &Barray, std::vector<int64_t> const &lddb,
    const size_t batch,                     std::vector<int64_t>       &info );

// -----------------------------------------------------------------------------
// batch trmm
void trmm(
    blas::Layout                   layout,
    std::vector<blas::Side> const &side,
    std::vector<blas::Uplo> const &uplo,
    std::vector<blas::Op>   const &trans,
    std::vector<blas::Diag> const &diag,
    std::vector<int64_t>    const &m,
    std::vector<int64_t>    const &n,
    std::vector<float >     const &alpha,
    std::vector<float*>     const &Aarray, std::vector<int64_t> const &ldda,
    std::vector<float*>     const &Barray, std::vector<int64_t> const &lddb,
    const size_t batch,                    std::vector<int64_t>       &info );

void trmm(
    blas::Layout                   layout,
    std::vector<blas::Side> const &side,
    std::vector<blas::Uplo> const &uplo,
    std::vector<blas::Op>   const &trans,
    std::vector<blas::Diag> const &diag,
    std::vector<int64_t>    const &m,
    std::vector<int64_t>    const &n,
    std::vector<double >     const &alpha,
    std::vector<double*>     const &Aarray, std::vector<int64_t> const &ldda,
    std::vector<double*>     const &Barray, std::vector<int64_t> const &lddb,
    const size_t batch,                     std::vector<int64_t>       &info );

void trmm(
    blas::Layout                   layout,
    std::vector<blas::Side> const &side,
    std::vector<blas::Uplo> const &uplo,
    std::vector<blas::Op>   const &trans,
    std::vector<blas::Diag> const &diag,
    std::vector<int64_t>    const &m,
    std::vector<int64_t>    const &n,
    std::vector<std::complex<float> >     const &alpha,
    std::vector<std::complex<float>*>     const &Aarray, std::vector<int64_t> const &ldda,
    std::vector<std::complex<float>*>     const &Barray, std::vector<int64_t> const &lddb,
    const size_t batch,                     std::vector<int64_t>       &info );

void trmm(
    blas::Layout                   layout,
    std::vector<blas::Side> const &side,
    std::vector<blas::Uplo> const &uplo,
    std::vector<blas::Op>   const &trans,
    std::vector<blas::Diag> const &diag,
    std::vector<int64_t>    const &m,
    std::vector<int64_t>    const &n,
    std::vector<std::complex<double> >     const &alpha,
    std::vector<std::complex<double>*>     const &Aarray, std::vector<int64_t> const &ldda,
    std::vector<std::complex<double>*>     const &Barray, std::vector<int64_t> const &lddb,
    const size_t batch,                     std::vector<int64_t>       &info );

// -----------------------------------------------------------------------------
// batch hemm
void hemm(
    blas::Layout                   layout,
    std::vector<blas::Side> const &side,
    std::vector<blas::Uplo> const &uplo,
    std::vector<int64_t>    const &m,
    std::vector<int64_t>    const &n,
    std::vector<float >     const &alpha,
    std::vector<float*>     const &Aarray, std::vector<int64_t> const &ldda,
    std::vector<float*>     const &Barray, std::vector<int64_t> const &lddb,
    std::vector<float >     const &beta,
    std::vector<float*>     const &Carray, std::vector<int64_t> const &lddc,
    const size_t batch,                    std::vector<int64_t>       &info );

void hemm(
    blas::Layout                    layout,
    std::vector<blas::Side>  const &side,
    std::vector<blas::Uplo>  const &uplo,
    std::vector<int64_t>     const &m,
    std::vector<int64_t>     const &n,
    std::vector<double >     const &alpha,
    std::vector<double*>     const &Aarray, std::vector<int64_t> const &ldda,
    std::vector<double*>     const &Barray, std::vector<int64_t> const &lddb,
    std::vector<double >     const &beta,
    std::vector<double*>     const &Carray, std::vector<int64_t> const &lddc,
    const size_t batch,                    std::vector<int64_t>       &info );

void hemm(
    blas::Layout                    layout,
    std::vector<blas::Side>  const &side,
    std::vector<blas::Uplo>  const &uplo,
    std::vector<int64_t>     const &m,
    std::vector<int64_t>     const &n,
    std::vector<std::complex<float> >     const &alpha,
    std::vector<std::complex<float>*>     const &Aarray, std::vector<int64_t> const &ldda,
    std::vector<std::complex<float>*>     const &Barray, std::vector<int64_t> const &lddb,
    std::vector<std::complex<float> >     const &beta,
    std::vector<std::complex<float>*>     const &Carray, std::vector<int64_t> const &lddc,
    const size_t batch,                    std::vector<int64_t>       &info );

void hemm(
    blas::Layout                    layout,
    std::vector<blas::Side>  const &side,
    std::vector<blas::Uplo>  const &uplo,
    std::vector<int64_t>     const &m,
    std::vector<int64_t>     const &n,
    std::vector<std::complex<double> >     const &alpha,
    std::vector<std::complex<double>*>     const &Aarray, std::vector<int64_t> const &ldda,
    std::vector<std::complex<double>*>     const &Barray, std::vector<int64_t> const &lddb,
    std::vector<std::complex<double> >     const &beta,
    std::vector<std::complex<double>*>     const &Carray, std::vector<int64_t> const &lddc,
    const size_t batch,                    std::vector<int64_t>       &info );

// -----------------------------------------------------------------------------
// batch symm
void symm(
    blas::Layout                   layout,
    std::vector<blas::Side> const &side,
    std::vector<blas::Uplo> const &uplo,
    std::vector<int64_t>    const &m,
    std::vector<int64_t>    const &n,
    std::vector<float >     const &alpha,
    std::vector<float*>     const &Aarray, std::vector<int64_t> const &ldda,
    std::vector<float*>     const &Barray, std::vector<int64_t> const &lddb,
    std::vector<float >     const &beta,
    std::vector<float*>     const &Carray, std::vector<int64_t> const &lddc,
    const size_t batch,                    std::vector<int64_t>       &info );

void symm(
    blas::Layout                    layout,
    std::vector<blas::Side>  const &side,
    std::vector<blas::Uplo>  const &uplo,
    std::vector<int64_t>     const &m,
    std::vector<int64_t>     const &n,
    std::vector<double >     const &alpha,
    std::vector<double*>     const &Aarray, std::vector<int64_t> const &ldda,
    std::vector<double*>     const &Barray, std::vector<int64_t> const &lddb,
    std::vector<double >     const &beta,
    std::vector<double*>     const &Carray, std::vector<int64_t> const &lddc,
    const size_t batch,                    std::vector<int64_t>       &info );

void symm(
    blas::Layout                    layout,
    std::vector<blas::Side>  const &side,
    std::vector<blas::Uplo>  const &uplo,
    std::vector<int64_t>     const &m,
    std::vector<int64_t>     const &n,
    std::vector<std::complex<float> >     const &alpha,
    std::vector<std::complex<float>*>     const &Aarray, std::vector<int64_t> const &ldda,
    std::vector<std::complex<float>*>     const &Barray, std::vector<int64_t> const &lddb,
    std::vector<std::complex<float> >     const &beta,
    std::vector<std::complex<float>*>     const &Carray, std::vector<int64_t> const &lddc,
    const size_t batch,                    std::vector<int64_t>       &info );

void symm(
    blas::Layout                    layout,
    std::vector<blas::Side>  const &side,
    std::vector<blas::Uplo>  const &uplo,
    std::vector<int64_t>     const &m,
    std::vector<int64_t>     const &n,
    std::vector<std::complex<double> >     const &alpha,
    std::vector<std::complex<double>*>     const &Aarray, std::vector<int64_t> const &ldda,
    std::vector<std::complex<double>*>     const &Barray, std::vector<int64_t> const &lddb,
    std::vector<std::complex<double> >     const &beta,
    std::vector<std::complex<double>*>     const &Carray, std::vector<int64_t> const &lddc,
    const size_t batch,                    std::vector<int64_t>       &info );

// -----------------------------------------------------------------------------
// batch herk
void herk(
    blas::Layout                   layout,
    std::vector<blas::Uplo> const &uplo,
    std::vector<blas::Op>   const &trans,
    std::vector<int64_t>    const &n,
    std::vector<int64_t>    const &k,
    std::vector<float >     const &alpha,
    std::vector<float*>     const &Aarray, std::vector<int64_t> const &ldda,
    std::vector<float >     const &beta,
    std::vector<float*>     const &Carray, std::vector<int64_t> const &lddc,
    const size_t batch,                    std::vector<int64_t>       &info );

void herk(
    blas::Layout                    layout,
    std::vector<blas::Uplo>  const &uplo,
    std::vector<blas::Op>    const &trans,
    std::vector<int64_t>     const &n,
    std::vector<int64_t>     const &k,
    std::vector<double >     const &alpha,
    std::vector<double*>     const &Aarray, std::vector<int64_t> const &ldda,
    std::vector<double >     const &beta,
    std::vector<double*>     const &Carray, std::vector<int64_t> const &lddc,
    const size_t batch,                     std::vector<int64_t>       &info );

void herk(
    blas::Layout                    layout,
    std::vector<blas::Uplo>  const &uplo,
    std::vector<blas::Op>    const &trans,
    std::vector<int64_t>     const &n,
    std::vector<int64_t>     const &k,
    std::vector<float>       const &alpha,
    std::vector<std::complex<float>*>     const &Aarray, std::vector<int64_t> const &ldda,
    std::vector<float >      const &beta,
    std::vector<std::complex<float>*>     const &Carray, std::vector<int64_t> const &lddc,
    const size_t batch, std::vector<int64_t>       &info );

void herk(
    blas::Layout                    layout,
    std::vector<blas::Uplo>  const &uplo,
    std::vector<blas::Op>    const &trans,
    std::vector<int64_t>     const &n,
    std::vector<int64_t>     const &k,
    std::vector<double>      const &alpha,
    std::vector<std::complex<double>*>     const &Aarray, std::vector<int64_t> const &ldda,
    std::vector<double >     const &beta,
    std::vector<std::complex<double>*>     const &Carray, std::vector<int64_t> const &lddc,
    const size_t batch, std::vector<int64_t>       &info );

// -----------------------------------------------------------------------------
// batch syrk
void syrk(
    blas::Layout                   layout,
    std::vector<blas::Uplo> const &uplo,
    std::vector<blas::Op>   const &trans,
    std::vector<int64_t>    const &n,
    std::vector<int64_t>    const &k,
    std::vector<float >     const &alpha,
    std::vector<float*>     const &Aarray, std::vector<int64_t> const &ldda,
    std::vector<float >     const &beta,
    std::vector<float*>     const &Carray, std::vector<int64_t> const &lddc,
    const size_t batch,                    std::vector<int64_t>       &info );

void syrk(
    blas::Layout                    layout,
    std::vector<blas::Uplo>  const &uplo,
    std::vector<blas::Op>    const &trans,
    std::vector<int64_t>     const &n,
    std::vector<int64_t>     const &k,
    std::vector<double >     const &alpha,
    std::vector<double*>     const &Aarray, std::vector<int64_t> const &ldda,
    std::vector<double >     const &beta,
    std::vector<double*>     const &Carray, std::vector<int64_t> const &lddc,
    const size_t batch,                     std::vector<int64_t>       &info );

void syrk(
    blas::Layout                    layout,
    std::vector<blas::Uplo>  const &uplo,
    std::vector<blas::Op>    const &trans,
    std::vector<int64_t>     const &n,
    std::vector<int64_t>     const &k,
    std::vector<std::complex<float> > const &alpha,
    std::vector<std::complex<float>*> const &Aarray, std::vector<int64_t> const &ldda,
    std::vector<std::complex<float> > const &beta,
    std::vector<std::complex<float>*> const &Carray, std::vector<int64_t> const &lddc,
    const size_t batch, std::vector<int64_t>       &info );

void syrk(
    blas::Layout                    layout,
    std::vector<blas::Uplo>  const &uplo,
    std::vector<blas::Op>    const &trans,
    std::vector<int64_t>     const &n,
    std::vector<int64_t>     const &k,
    std::vector<std::complex<double> > const &alpha,
    std::vector<std::complex<double>*> const &Aarray, std::vector<int64_t> const &ldda,
    std::vector<std::complex<double> > const &beta,
    std::vector<std::complex<double>*> const &Carray, std::vector<int64_t> const &lddc,
    const size_t batch, std::vector<int64_t>       &info );

// -----------------------------------------------------------------------------
// batch her2k
void her2k(
    blas::Layout                   layout,
    std::vector<blas::Uplo> const &uplo,
    std::vector<blas::Op>   const &trans,
    std::vector<int64_t>    const &n,
    std::vector<int64_t>    const &k,
    std::vector<float >     const &alpha,
    std::vector<float*>     const &Aarray, std::vector<int64_t> const &ldda,
    std::vector<float*>     const &Barray, std::vector<int64_t> const &lddb,
    std::vector<float >     const &beta,
    std::vector<float*>     const &Carray, std::vector<int64_t> const &lddc,
    const size_t batch,                    std::vector<int64_t>       &info );

void her2k(
    blas::Layout                    layout,
    std::vector<blas::Uplo>  const &uplo,
    std::vector<blas::Op>    const &trans,
    std::vector<int64_t>     const &n,
    std::vector<int64_t>     const &k,
    std::vector<double >     const &alpha,
    std::vector<double*>     const &Aarray, std::vector<int64_t> const &ldda,
    std::vector<double*>     const &Barray, std::vector<int64_t> const &lddb,
    std::vector<double >     const &beta,
    std::vector<double*>     const &Carray, std::vector<int64_t> const &lddc,
    const size_t batch,                     std::vector<int64_t>       &info );

void her2k(
    blas::Layout                    layout,
    std::vector<blas::Uplo>  const &uplo,
    std::vector<blas::Op>    const &trans,
    std::vector<int64_t>     const &n,
    std::vector<int64_t>     const &k,
    std::vector<std::complex<float>>      const &alpha,
    std::vector<std::complex<float>*>     const &Aarray, std::vector<int64_t> const &ldda,
    std::vector<std::complex<float>*>     const &Barray, std::vector<int64_t> const &lddb,
    std::vector<float >                   const &beta,
    std::vector<std::complex<float>*>     const &Carray, std::vector<int64_t> const &lddc,
    const size_t batch, std::vector<int64_t>       &info );

void her2k(
    blas::Layout                    layout,
    std::vector<blas::Uplo>  const &uplo,
    std::vector<blas::Op>    const &trans,
    std::vector<int64_t>     const &n,
    std::vector<int64_t>     const &k,
    std::vector<std::complex<double>>      const &alpha,
    std::vector<std::complex<double>*>     const &Aarray, std::vector<int64_t> const &ldda,
    std::vector<std::complex<double>*>     const &Barray, std::vector<int64_t> const &lddb,
    std::vector<double >                   const &beta,
    std::vector<std::complex<double>*>     const &Carray, std::vector<int64_t> const &lddc,
    const size_t batch, std::vector<int64_t>       &info );

// -----------------------------------------------------------------------------
// batch syr2k
void syr2k(
    blas::Layout                   layout,
    std::vector<blas::Uplo> const &uplo,
    std::vector<blas::Op>   const &trans,
    std::vector<int64_t>    const &n,
    std::vector<int64_t>    const &k,
    std::vector<float >     const &alpha,
    std::vector<float*>     const &Aarray, std::vector<int64_t> const &ldda,
    std::vector<float*>     const &Barray, std::vector<int64_t> const &lddb,
    std::vector<float >     const &beta,
    std::vector<float*>     const &Carray, std::vector<int64_t> const &lddc,
    const size_t batch,                    std::vector<int64_t>       &info );

void syr2k(
    blas::Layout                    layout,
    std::vector<blas::Uplo>  const &uplo,
    std::vector<blas::Op>    const &trans,
    std::vector<int64_t>     const &n,
    std::vector<int64_t>     const &k,
    std::vector<double >     const &alpha,
    std::vector<double*>     const &Aarray, std::vector<int64_t> const &ldda,
    std::vector<double*>     const &Barray, std::vector<int64_t> const &lddb,
    std::vector<double >     const &beta,
    std::vector<double*>     const &Carray, std::vector<int64_t> const &lddc,
    const size_t batch,                     std::vector<int64_t>       &info );

void syr2k(
    blas::Layout                    layout,
    std::vector<blas::Uplo>  const &uplo,
    std::vector<blas::Op>    const &trans,
    std::vector<int64_t>     const &n,
    std::vector<int64_t>     const &k,
    std::vector<std::complex<float> > const &alpha,
    std::vector<std::complex<float>*> const &Aarray, std::vector<int64_t> const &ldda,
    std::vector<std::complex<float>*> const &Barray, std::vector<int64_t> const &lddb,
    std::vector<std::complex<float> > const &beta,
    std::vector<std::complex<float>*> const &Carray, std::vector<int64_t> const &lddc,
    const size_t batch, std::vector<int64_t>       &info );

void syr2k(
    blas::Layout                    layout,
    std::vector<blas::Uplo>  const &uplo,
    std::vector<blas::Op>    const &trans,
    std::vector<int64_t>     const &n,
    std::vector<int64_t>     const &k,
    std::vector<std::complex<double> > const &alpha,
    std::vector<std::complex<double>*> const &Aarray, std::vector<int64_t> const &ldda,
    std::vector<std::complex<double>*> const &Barray, std::vector<int64_t> const &lddb,
    std::vector<std::complex<double> > const &beta,
    std::vector<std::complex<double>*> const &Carray, std::vector<int64_t> const &lddc,
    const size_t batch, std::vector<int64_t>       &info );

}  // namespace batch
}  // namespace blas<|MERGE_RESOLUTION|>--- conflicted
+++ resolved
@@ -770,11 +770,6 @@
 // Level 3 BLAS
 
 // -----------------------------------------------------------------------------
-<<<<<<< HEAD
-#ifndef BLAS_USE_TEMPLATE
-
-=======
->>>>>>> 9211a3c7
 /// @ingroup gemm
 void gemm(
     blas::Layout layout,
@@ -823,11 +818,6 @@
     std::complex<double> beta,
     std::complex<double>       *C, int64_t ldc );
 
-<<<<<<< HEAD
-=======
-#endif  // BLAS_USE_TEMPLATE
-
->>>>>>> 9211a3c7
 // -----------------------------------------------------------------------------
 /// @ingroup hemm
 void hemm(

// Copyright (c) 2017-2020, University of Tennessee. All rights reserved.
// SPDX-License-Identifier: BSD-3-Clause
// This program is free software: you can redistribute it and/or modify it under
// the terms of the BSD 3-Clause license. See the accompanying LICENSE file.

#ifndef BLAS_DEVICE_HH
#define BLAS_DEVICE_HH

#include "blas/util.hh"
#include "blas/defines.h"

#ifdef BLAS_HAVE_CUBLAS
    #include <cuda_runtime.h>
    #include <cublas_v2.h>
#elif defined(BLAS_HAVE_ROCBLAS)
    /* Default to HCC platform on ROCm */
    #if !defined(__HIP_PLATFORM_NVCC__) && !defined(__HIP_PLATFORM_HCC__)
      #define __HIP_PLATFORM_HCC__
    #endif
    #include <hip/hip_runtime.h>
    #include <rocblas.h>
#elif defined(BLAS_HAVE_ONEMKL)
    #include <CL/sycl/detail/cl.h>  // For CL version
    #include <CL/sycl.hpp>
    #include <oneapi/mkl.hpp>
#endif

namespace blas {

// -----------------------------------------------------------------------------
// types
typedef int Device;

#ifdef BLAS_HAVE_CUBLAS
    typedef int                  device_blas_int;
#elif defined(BLAS_HAVE_ROCBLAS)
    typedef int                  device_blas_int;
#elif defined(BLAS_HAVE_ONEMKL)
    typedef std::int64_t         device_blas_int;
#else
    typedef int                  device_blas_int;
#endif

// -----------------------------------------------------------------------------
enum class MemcpyKind : device_blas_int {
    HostToHost     = 0,
    HostToDevice   = 1,
    DeviceToHost   = 2,
    DeviceToDevice = 3,
    Default        = 4,
};

// -----------------------------------------------------------------------------
#if defined(BLAS_HAVE_CUBLAS)
    /// @return the corresponding cuda memcpy kind constant
    inline cudaMemcpyKind memcpy2cuda( MemcpyKind kind )
    {
        switch (kind) {
            case MemcpyKind::HostToHost:     return cudaMemcpyHostToHost;     break;
            case MemcpyKind::HostToDevice:   return cudaMemcpyHostToDevice;   break;
            case MemcpyKind::DeviceToHost:   return cudaMemcpyDeviceToHost;   break;
            case MemcpyKind::DeviceToDevice: return cudaMemcpyDeviceToDevice; break;
            case MemcpyKind::Default:        return cudaMemcpyDefault;
            default: throw blas::Error( "unknown memcpy direction" );
        }
    }
#elif defined(BLAS_HAVE_ROCBLAS)
    /// @return the corresponding hip memcpy kind constant
    inline hipMemcpyKind memcpy2hip( MemcpyKind kind )
    {
        switch (kind) {
            case MemcpyKind::HostToHost:     return hipMemcpyHostToHost;     break;
            case MemcpyKind::HostToDevice:   return hipMemcpyHostToDevice;   break;
            case MemcpyKind::DeviceToHost:   return hipMemcpyDeviceToHost;   break;
            case MemcpyKind::DeviceToDevice: return hipMemcpyDeviceToDevice; break;
            case MemcpyKind::Default:        return hipMemcpyDefault;
            default: throw blas::Error( "unknown memcpy direction" );
        }
    }
#elif defined(BLAS_HAVE_ONEMKL)
    /// @return the corresponding sycl memcpy kind constant
    /// The memcpy method in the sycl::queue class does not accept
    /// a direction (i.e. always operates in default mode).
    /// For interface compatibility with cuda/hip, return a default value
    inline int64_t memcpy2sycl( MemcpyKind kind ) { return 0; }
#endif

// -----------------------------------------------------------------------------
// constants
const int DEV_QUEUE_DEFAULT_BATCH_LIMIT = 50000;
const int DEV_QUEUE_FORK_SIZE           = 10;

//==============================================================================
// device queue
class Queue
{
public:
     Queue();
     Queue( blas::Device device, int64_t batch_size );
<<<<<<< HEAD
     #ifdef BLAS_HAVE_ONEMKL
     Queue( cl::sycl::queue &sycl_queue, int64_t batch_size );
     #endif
=======
     // Disable copying; must construct anew.
     Queue( Queue const& ) = delete;
     Queue& operator=( Queue const& ) = delete;
>>>>>>> 5722684e
    ~Queue();

    blas::Device           device() const { return device_; }
    void                   sync();
    size_t                 get_batch_limit() { return batch_limit_; }
    void**                 get_dev_ptr_array();

    // switch from default stream to parallel streams
    void fork();

    // switch back to the default stream
    void join();

    // return the next-in-line stream (for both default and fork modes)
    void revolve();

    #ifdef BLAS_HAVE_CUBLAS
        cudaStream_t   stream()        const { return *current_stream_; }
        cublasHandle_t handle()        const { return handle_; }
    #elif defined(BLAS_HAVE_ROCBLAS)
        hipStream_t    stream()        const { return *current_stream_; }
        rocblas_handle handle()        const { return handle_; }
    #elif defined(BLAS_HAVE_ONEMKL)
        cl::sycl::device sycl_device() const { return sycl_device_; }
        cl::sycl::queue  stream()      const { return *default_stream_; }
    #endif

private:
    // associated device ID
    blas::Device device_;

    // max workspace allocated for a batch argument in a single call
    // (e.g. a pointer array)
    size_t batch_limit_;

    // workspace for pointer arrays of batch routines
    void** dev_ptr_array_;

    // the number of streams the queue is currently using for
    // launching kernels (1 by default)
    size_t num_active_streams_;

    // an index to the current stream in use
    size_t current_stream_index_;

    #ifdef BLAS_HAVE_CUBLAS
        // associated device blas handle
        cublasHandle_t handle_;

        // pointer to current stream (default or fork mode)
        cudaStream_t *current_stream_;

        // default CUDA stream for this queue; may be NULL
        cudaStream_t default_stream_;

        // parallel streams in fork mode
        cudaStream_t parallel_streams_[DEV_QUEUE_FORK_SIZE];

        cudaEvent_t  default_event_;
        cudaEvent_t  parallel_events_[DEV_QUEUE_FORK_SIZE];

    #elif defined(BLAS_HAVE_ROCBLAS)
        // associated device blas handle
        rocblas_handle handle_;

        // pointer to current stream (default or fork mode)
        hipStream_t  *current_stream_;

        // default CUDA stream for this queue; may be NULL
        hipStream_t  default_stream_;

        // parallel streams in fork mode
        hipStream_t  parallel_streams_[DEV_QUEUE_FORK_SIZE];

        hipEvent_t   default_event_;
        hipEvent_t   parallel_events_[DEV_QUEUE_FORK_SIZE];

    #elif defined(BLAS_HAVE_ONEMKL)
        // in addition to the integer device_ member, we need
        // the sycl device id
        cl::sycl::device  sycl_device_;

        // default sycl queue for this blas queue
        cl::sycl::queue *default_stream_;
        cl::sycl::event  default_event_;

        // pointer to current stream (default or fork mode)
        cl::sycl::queue *current_stream_;

    #else
        // pointer to current stream (default or fork mode)
        void** current_stream_;

        // default CUDA stream for this queue; may be NULL
        void*  default_stream_;
    #endif
};

// -----------------------------------------------------------------------------
// Light wrappers around CUDA and cuBLAS functions.
#ifdef BLAS_HAVE_CUBLAS

inline bool is_device_error( cudaError_t error )
{
    return (error != cudaSuccess);
}

inline bool is_device_error( cublasStatus_t error )
{
    return (error != CUBLAS_STATUS_SUCCESS);
}

inline const char* device_error_string( cudaError_t error )
{
    return cudaGetErrorString( error );
}

// see device_error.cc
const char* device_error_string( cublasStatus_t error );

#endif  // HAVE_CUBLAS

// -----------------------------------------------------------------------------
// Light wrappers around HIP and rocBLAS functions.
#ifdef BLAS_HAVE_ROCBLAS

inline bool is_device_error( hipError_t error )
{
    return (error != hipSuccess);
}

inline bool is_device_error( rocblas_status error )
{
    return (error != rocblas_status_success);
}

inline const char* device_error_string( hipError_t error )
{
    return hipGetErrorString( error );
}

inline const char* device_error_string( rocblas_status error )
{
    return rocblas_status_to_string( error );
}

#endif  // HAVE_ROCBLAS

// -----------------------------------------------------------------------------
// device errors
#if defined(BLAS_ERROR_NDEBUG) || (defined(BLAS_ERROR_ASSERT) && defined(NDEBUG))

    // blaspp does no error checking on device errors;
    #define blas_dev_call( error ) \
        ((void)0)

#elif defined(BLAS_ERROR_ASSERT)

    // blaspp aborts on device errors
    #if defined(BLAS_HAVE_ONEMKL)
    #define blas_dev_call( error ) \
        try { \
            error; \
        } \
        catch (cl::sycl::exception const& e) { \
            blas::internal::abort_if( true, __func__, \
                                      "%s", e.what() ); \
        } \
        catch (std::exception const& e) { \
            blas::internal::abort_if( true, __func__, \
                                      "%s", e.what() ); \
        } \
        catch (...) { \
            blas::internal::abort_if( true, __func__, \
                                      "%s", "unknown exception" ); \
        }

    #else
    #define blas_dev_call( error ) \
        do { \
            auto e = error; \
            blas::internal::abort_if( blas::is_device_error(e), __func__, \
                                      "%s", blas::device_error_string(e) ); \
        } while(0)
    #endif

#else

    // blaspp throws device errors (default)
    #if defined(BLAS_HAVE_ONEMKL)
    #define blas_dev_call( error ) \
        try { \
                error; \
        } \
        catch (cl::sycl::exception const& e) { \
            blas::internal::throw_if( true, \
                                      e.what(), __func__ ); \
        } \
        catch (std::exception const& e) { \
            blas::internal::throw_if( true, \
                                      e.what(), __func__ ); \
        } \
        catch (...) { \
            blas::internal::throw_if( true, \
                                      "unknown exception", __func__ ); \
        }

    #else
    #define blas_dev_call( error ) \
        do { \
            auto e = error; \
            blas::internal::throw_if( blas::is_device_error(e), \
                                      blas::device_error_string(e), __func__ ); \
        } while(0)
    #endif

#endif

// -----------------------------------------------------------------------------
// set/get device functions
void set_device( blas::Device device );
void get_device( blas::Device *device );
device_blas_int get_device_count();
#ifdef BLAS_HAVE_ONEMKL
void enumerate_devices(std::vector<cl::sycl::device> &devices);
#endif

// -----------------------------------------------------------------------------
// memory functions
void device_free( void* ptr );
void device_free( void* ptr, blas::Queue &queue );
void device_free_pinned( void* ptr );

// -----------------------------------------------------------------------------
// Template functions declared here
// -----------------------------------------------------------------------------

//------------------------------------------------------------------------------
/// @return a device pointer to an allocated memory space
template <typename T>
T* device_malloc(
    int64_t nelements)
{
    T* ptr = nullptr;
    #ifdef BLAS_HAVE_CUBLAS
        blas_dev_call(
            cudaMalloc( (void**)&ptr, nelements * sizeof(T) ) );

    #elif defined(BLAS_HAVE_ROCBLAS)
        blas_dev_call(
            hipMalloc( (void**)&ptr, nelements * sizeof(T) ) );

    #elif defined(BLAS_HAVE_ONEMKL)
        // SYCL requires a device or queue to malloc
        throw blas::Error( "unsupported function for sycl backend", __func__ );

    #else

        throw blas::Error( "device BLAS not available", __func__ );
    #endif
    return ptr;
}

//------------------------------------------------------------------------------
/// @return a device pointer to an allocated memory space on specific device
template <typename T>
T* device_malloc(
    int64_t nelements, blas::Queue &queue )
{
    T* ptr = nullptr;
    #ifdef BLAS_HAVE_CUBLAS
        blas::set_device( queue.device() );
        blas_dev_call(
                cudaMalloc( (void**)&ptr, nelements * sizeof(T) ) );

    #elif defined(BLAS_HAVE_ROCBLAS)
        blas::set_device( queue.device() );
        blas_dev_call(
                hipMalloc( (void**)&ptr, nelements * sizeof(T) ) );

    #elif defined(BLAS_HAVE_ONEMKL)
        blas_dev_call(
            ptr = (T*)cl::sycl::malloc_shared( nelements*sizeof(T), queue.stream() ) );

    #else

        throw blas::Error( "device BLAS not available", __func__ );
    #endif
    return ptr;
}

//------------------------------------------------------------------------------
/// @return a host pointer to a pinned memory space
template <typename T>
T* device_malloc_pinned(
    int64_t nelements)
{
    T* ptr = nullptr;
    #ifdef BLAS_HAVE_CUBLAS
        blas_dev_call(
            cudaMallocHost( (void**)&ptr, nelements * sizeof(T) ) );

    #elif defined(BLAS_HAVE_ROCBLAS)
        blas_dev_call(
            hipHostMalloc( (void**)&ptr, nelements * sizeof(T) ) );

    #elif defined(BLAS_HAVE_ONEMKL)
        /*
         * disable for now on intel gpus
        */
        throw blas::Error( "unsupported function for sycl backend", __func__ );

    #else
        throw blas::Error( "device BLAS not available", __func__ );
    #endif
    return ptr;
}

//------------------------------------------------------------------------------
// device set matrix
template <typename T>
void device_setmatrix(
    int64_t m, int64_t n,
    T const* host_ptr, int64_t ldh,
    T* dev_ptr, int64_t ldd, Queue& queue)
{
    device_blas_int m_   = device_blas_int( m );
    device_blas_int n_   = device_blas_int( n );
    device_blas_int ldd_ = device_blas_int( ldd );
    device_blas_int ldh_ = device_blas_int( ldh );

    #ifdef BLAS_HAVE_CUBLAS
        blas_dev_call(
            cublasSetMatrixAsync(
                m_, n_, sizeof(T),
                host_ptr, ldh_,
                dev_ptr,  ldd_, queue.stream() ) );

    #elif defined(BLAS_HAVE_ROCBLAS)
        blas_dev_call(
            rocblas_set_matrix_async(
                m_, n_, sizeof(T),
                host_ptr, ldh_,
                dev_ptr,  ldd_, queue.stream() ) );

    #elif defined(BLAS_HAVE_ONEMKL)
        if( ldh_ == m_ && ldd_ == m_ ) {
            /* one memcpy */
            blas_dev_call(
                (queue.stream()).memcpy( (      void*)dev_ptr,
                                         (const void*)host_ptr,
                                         m_*n_*sizeof(T) ) );
        }
        else {
            /* will have to do several mem-copies
             * sycl does not support set/get matrix
            */
            for(int64_t ic = 0; ic < n_; ++ic) {
                void       *dptr = (      void*) (dev_ptr  + ic*ldd_);
                const void *hptr = (const void*) (host_ptr + ic*ldh_);
                blas_dev_call(
                    (queue.stream()).memcpy(dptr, hptr, m_*sizeof(T)) );
            }
        }

    #else
        throw blas::Error( "device BLAS not available", __func__ );
        blas_unused( m_ );
        blas_unused( n_ );
        blas_unused( ldd_ );
        blas_unused( ldh_ );
    #endif
}

//------------------------------------------------------------------------------
// device get matrix
template <typename T>
void device_getmatrix(
    int64_t m, int64_t n,
    T const* dev_ptr,  int64_t ldd,
    T*       host_ptr, int64_t ldh, Queue& queue)
{
    device_blas_int m_   = device_blas_int( m );
    device_blas_int n_   = device_blas_int( n );
    device_blas_int ldd_ = device_blas_int( ldd );
    device_blas_int ldh_ = device_blas_int( ldh );

    #ifdef BLAS_HAVE_CUBLAS
        blas_dev_call(
            cublasGetMatrixAsync(
                m_, n_, sizeof(T),
                dev_ptr,  ldd_,
                host_ptr, ldh_, queue.stream() ) );

    #elif defined(BLAS_HAVE_ROCBLAS)
        blas_dev_call(
            rocblas_get_matrix_async(
                m_, n_, sizeof(T),
                dev_ptr,  ldd_,
                host_ptr, ldh_, queue.stream() ) );

    #elif defined(BLAS_HAVE_ONEMKL)
        if( ldh_ == m_ && ldd_ == m_ ) {
            /* one memcpy */
            blas_dev_call(
                (queue.stream()).memcpy( (      void*)host_ptr,
                                         (const void*)dev_ptr,
                                         m_*n_*sizeof(T) ) );
        }
        else {
            /* will have to do several mem-copies
             * sycl does not support set/get matrix
            */
            for(int64_t ic = 0; ic < n_; ++ic) {
                const void *dptr = (const void*) (dev_ptr  + ic*ldd_);
                void       *hptr = (      void*) (host_ptr + ic*ldh_);
                blas_dev_call(
                    (queue.stream()).memcpy(hptr, dptr, m_*sizeof(T)) );
            }
        }

    #else
        throw blas::Error( "device BLAS not available", __func__ );
        blas_unused( m_ );
        blas_unused( n_ );
        blas_unused( ldd_ );
        blas_unused( ldh_ );
    #endif
}

//------------------------------------------------------------------------------
// device set vector
template <typename T>
void device_setvector(
    int64_t n,
    T const* host_ptr, int64_t inch,
    T*       dev_ptr,  int64_t incd, Queue& queue)
{
    device_blas_int n_    = device_blas_int( n );
    device_blas_int incd_ = device_blas_int( incd );
    device_blas_int inch_ = device_blas_int( inch );

    #ifdef BLAS_HAVE_CUBLAS
        blas_dev_call(
            cublasSetVectorAsync(
                n_, sizeof(T),
                host_ptr, inch_,
                dev_ptr,  incd_, queue.stream() ) );

    #elif defined(BLAS_HAVE_ROCBLAS)
        blas_dev_call(
            rocblas_set_vector_async(
                n_, sizeof(T),
                host_ptr, inch_,
                dev_ptr,  incd_, queue.stream() ) );

    #elif defined(BLAS_HAVE_ONEMKL)
        if( inch_ == incd_ ) {
            /* this could be slow if inc >> n */
            blas_dev_call(
                (queue.stream()).memcpy( (      void*)dev_ptr,
                                         (const void*)host_ptr,
                                         n_*inch_*sizeof(T)) );
        }
        else {
            for(int64_t ie = 0; ie < n_; ++ie) {
                const void *hptr = (const void*)(host_ptr + ie * inch);
                      void *dptr = (      void*)(dev_ptr  + ie * incd);
                blas_dev_call(
                    (queue.stream()).memcpy(dptr, hptr, sizeof(T)) );
            }
        }

    #else
        throw blas::Error( "device BLAS not available", __func__ );
        blas_unused( n_ );
        blas_unused( incd_ );
        blas_unused( inch_ );
    #endif
}

//------------------------------------------------------------------------------
// device get vector
template <typename T>
void device_getvector(
    int64_t n,
    T const* dev_ptr,  int64_t incd,
    T*       host_ptr, int64_t inch, Queue& queue)
{
    device_blas_int n_    = device_blas_int( n );
    device_blas_int incd_ = device_blas_int( incd );
    device_blas_int inch_ = device_blas_int( inch );

    #ifdef BLAS_HAVE_CUBLAS
        blas_dev_call(
            cublasGetVectorAsync(
                n_, sizeof(T),
                dev_ptr,  incd_,
                host_ptr, inch_, queue.stream() ) );

    #elif defined(BLAS_HAVE_ROCBLAS)
        blas_dev_call(
            rocblas_get_vector_async(
                n_, sizeof(T),
                dev_ptr,  incd_,
                host_ptr, inch_, queue.stream() ) );

    #elif defined(BLAS_HAVE_ONEMKL)
        if( inch_ == incd_ ) {
            /* this could be slow if inc >> n */
            blas_dev_call(
                (queue.stream()).memcpy( (      void*)host_ptr,
                                         (const void*)dev_ptr,
                                         n_*inch_*sizeof(T) ) );
        }
        else {
            for(int64_t ie = 0; ie < n_; ++ie) {
                void       *hptr = (      void*) (host_ptr + ie * inch);
                const void *dptr = (const void*) (dev_ptr  + ie * incd);
                blas_dev_call(
                    (queue.stream()).memcpy(hptr, dptr, sizeof(T)) );
            }
        }

    #else
        throw blas::Error( "device BLAS not available", __func__ );
        blas_unused( n_ );
        blas_unused( incd_ );
        blas_unused( inch_ );
    #endif
}

//------------------------------------------------------------------------------
// device memset
template <typename T>
void device_memset(
    T* ptr,
    int value, int64_t nelements, Queue& queue)
{
    #ifdef BLAS_HAVE_CUBLAS
        blas_dev_call(
            cudaMemsetAsync(
                ptr, value,
                nelements * sizeof(T), queue.stream() ) );

    #elif defined(BLAS_HAVE_ROCBLAS)
        blas_dev_call(
            hipMemsetAsync(
                ptr, value,
                nelements * sizeof(T), queue.stream() ) );

    #elif defined(BLAS_HAVE_ONEMKL)
        blas_dev_call(
            (queue.stream()).memset(ptr, value, nelements * sizeof(T)) );

    #else
        throw blas::Error( "device BLAS not available", __func__ );
    #endif
}

//------------------------------------------------------------------------------
// device memcpy
template <typename T>
void device_memcpy(
    T*        dev_ptr,
    T const* host_ptr,
    int64_t nelements, MemcpyKind kind, Queue& queue)
{
    #ifdef BLAS_HAVE_CUBLAS
        blas_dev_call(
            cudaMemcpyAsync(
                dev_ptr, host_ptr, sizeof(T)*nelements,
                memcpy2cuda(kind), queue.stream() ) );

    #elif defined(BLAS_HAVE_ROCBLAS)
        blas_dev_call(
            hipMemcpyAsync(
                dev_ptr, host_ptr, sizeof(T)*nelements,
                memcpy2hip(kind), queue.stream() ) );

    #elif defined(BLAS_HAVE_ONEMKL)
        blas_dev_call(
            (queue.stream()).memcpy(dev_ptr, host_ptr, sizeof(T)*nelements) );

    #else
        throw blas::Error( "device BLAS not available", __func__ );
    #endif
}

// overloaded device memcpy with memcpy direction set to default
template <typename T>
void device_memcpy(
    T*        dev_ptr,
    T const* host_ptr,
    int64_t nelements, Queue& queue)
{
    device_memcpy<T>(
        dev_ptr,
        host_ptr,
        nelements, MemcpyKind::Default, queue);
}

//------------------------------------------------------------------------------
// device memcpy 2D
template <typename T>
void device_memcpy_2d(
    T*        dev_ptr, int64_t  dev_pitch,
    T const* host_ptr, int64_t host_pitch,
    int64_t width, int64_t height, MemcpyKind kind, Queue& queue)
{
    #ifdef BLAS_HAVE_CUBLAS
        blas_dev_call(
            cudaMemcpy2DAsync(
                 dev_ptr, sizeof(T)* dev_pitch,
                host_ptr, sizeof(T)*host_pitch,
                sizeof(T)*width, height, memcpy2cuda(kind), queue.stream() ) );
    #elif defined(BLAS_HAVE_ROCBLAS)
         blas_dev_call(
            hipMemcpy2DAsync(
                 dev_ptr, sizeof(T)* dev_pitch,
                host_ptr, sizeof(T)*host_pitch,
                sizeof(T)*width, height, memcpy2hip(kind), queue.stream() ) );

    #elif defined(BLAS_HAVE_ONEMKL)
        throw blas::Error( "unsupported function for sycl backend", __func__ );

    #else
        throw blas::Error( "device BLAS not available", __func__ );
    #endif
}

// overloaded device memcpy 2D with memcpy direction set to default
template <typename T>
void device_memcpy_2d(
    T*        dev_ptr, int64_t  dev_pitch,
    T const* host_ptr, int64_t host_pitch,
    int64_t width, int64_t height, Queue& queue)
{
    device_memcpy_2d<T>(
         dev_ptr,  dev_pitch,
        host_ptr, host_pitch,
        width, height, MemcpyKind::Default, queue);
}

}  // namespace blas

#endif        //  #ifndef BLAS_DEVICE_HH<|MERGE_RESOLUTION|>--- conflicted
+++ resolved
@@ -95,17 +95,14 @@
 class Queue
 {
 public:
-     Queue();
-     Queue( blas::Device device, int64_t batch_size );
-<<<<<<< HEAD
-     #ifdef BLAS_HAVE_ONEMKL
-     Queue( cl::sycl::queue &sycl_queue, int64_t batch_size );
-     #endif
-=======
-     // Disable copying; must construct anew.
-     Queue( Queue const& ) = delete;
-     Queue& operator=( Queue const& ) = delete;
->>>>>>> 5722684e
+    Queue();
+    Queue( blas::Device device, int64_t batch_size );
+    // Disable copying; must construct anew.
+    Queue( Queue const& ) = delete;
+    Queue& operator=( Queue const& ) = delete;
+    #ifdef BLAS_HAVE_ONEMKL
+    Queue( cl::sycl::queue &sycl_queue, int64_t batch_size );
+    #endif
     ~Queue();
 
     blas::Device           device() const { return device_; }
